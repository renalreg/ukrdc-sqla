name: Test and Publish

on:
  push:
  pull_request:
    branches:
      # Branches from forks have the form 'user:branch-name' so we only run
      # this job on pull_request events for branches that look like fork
      # branches. Without this we would end up running this job twice for non
      # forked PRs, once for the push and then once for opening the PR.
      - "**:**"
  release:
    types: [published]

jobs:
  test:
    runs-on: ubuntu-latest
    strategy:
      matrix:
<<<<<<< HEAD
        python: ["3.8", "3.9", "3.10", "3.11", "3.12"]
=======
        python: [3.8, 3.9, "3.10", "3.11"]
>>>>>>> b87eb3e2

    steps:
      - uses: actions/checkout@v3

      - name: Set up Python
        uses: actions/setup-python@v4
        with:
          python-version: ${{ matrix.python }}

      - name: Install and configure Poetry
        uses: snok/install-poetry@v1

      - name: Install Dependencies
        run: poetry install

      - name: Run Tox
        run: poetry run tox

  publish:
    runs-on: ubuntu-latest
    needs: test

    if: github.event_name == 'release'

    steps:
      - uses: actions/checkout@v3
        with:
          fetch-depth: 1

      - name: Set up Python 3.9
        uses: actions/setup-python@v4
        with:
          python-version: 3.9

      - name: Install and configure Poetry
        uses: snok/install-poetry@v1

      - name: Set Poetry config
        env:
          POETRY_PYPI_TOKEN_PYPI: ${{ secrets.POETRY_PYPI_TOKEN_PYPI }}
        run: |
          poetry config pypi-token.pypi "$POETRY_PYPI_TOKEN_PYPI"
      - name: Build with Poetry
        run: poetry build

      - name: Publish with Poetry
        run: poetry publish<|MERGE_RESOLUTION|>--- conflicted
+++ resolved
@@ -17,11 +17,7 @@
     runs-on: ubuntu-latest
     strategy:
       matrix:
-<<<<<<< HEAD
-        python: ["3.8", "3.9", "3.10", "3.11", "3.12"]
-=======
         python: [3.8, 3.9, "3.10", "3.11"]
->>>>>>> b87eb3e2
 
     steps:
       - uses: actions/checkout@v3
