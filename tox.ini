--- conflicted
+++ resolved
@@ -10,13 +10,10 @@
 
 [testenv]
 allowlist_externals = poetry
-<<<<<<< HEAD
 deps =
     sqla14: SQLAlchemy~=1.4
     sqla20: SQLAlchemy~=2.0
-    pytest
-=======
->>>>>>> de4d736f
+    pytest    
 commands =
     pytest tests/
 
