"""Models which relate to the main UKRDC database"""

import datetime
from dataclasses import dataclass
from typing import List, Optional, Union, Tuple, Any

from sqlalchemy import (
    Boolean,
    ForeignKeyConstraint,
    Column as Col,
    Date,
    DateTime,
    ForeignKey,
    Integer,
    LargeBinary,
    MetaData,
    Numeric,
    String,
    Text,
    text,
    Enum,
)
from sqlalchemy.dialects.postgresql import ARRAY, BIT
from sqlalchemy.ext.associationproxy import association_proxy
from sqlalchemy.orm import (
    Mapped,
    relationship,
    synonym,
    declarative_base,
    InstrumentedAttribute,
    DynamicMapped,
    mapped_column,
)


@dataclass
class ColumnInfo:
    label: str
    description: str


class Column(Col):
    """A Column subclass that supports typed metadata via a ColumnInfo dataclass.

    When `sqla_info` is set, its `description` field is also applied as the SQL
    comment automatically.
    """

    inherit_cache = True  # this tells sqlalchemy that it can compile like normal

    def __init__(
        self,
        *args: Any,
        sqla_info: Optional[ColumnInfo] = None,
        **kwargs: Any,
    ):
        # Ensure .info dict exists
        info = dict(kwargs.pop("info", {}) or {})
        if sqla_info:
            info["sqla_info"] = sqla_info
            # If no explicit comment is provided, use description this will populate the database with comments
            if "comment" not in kwargs and sqla_info.description:
                kwargs["comment"] = sqla_info.description
        # Call base Column constructor
        super().__init__(*args, info=info, **kwargs)

    # Provide a typed property for easy access
    @property
    def sqla_info(self) -> Optional[ColumnInfo]:
        return self.info.get("sqla_info")


def column_names(
    *items: Union[
        InstrumentedAttribute,
        List[InstrumentedAttribute],
        Tuple[InstrumentedAttribute, ...],
    ],
) -> Union[str, List[str]]:
    """
    Convert one or more SQLAlchemy InstrumentedAttribute(s) into their column names.

    Examples:
        column_names(User.id)                   -> "id"
        column_names([User.id, User.age])       -> ["id", "age"]
        column_names(User.id, User.age)         -> ["id", "age"]
    """
    # Case 1: multiple positional arguments
    if len(items) > 1:
        return [item.name for item in items]

    # Single argument
    item = items[0]

    if isinstance(item, (list, tuple)):
        return [x.name for x in item]

    return item.name


cols = column_names

metadata = MetaData()
Base = declarative_base(metadata=metadata)

GLOBAL_LAZY = "dynamic"


class PatientRecord(Base):
    __tablename__ = "patientrecord"

    pid = Column(String, primary_key=True)

    sendingfacility: Mapped[str] = mapped_column(String(7), nullable=False)
    sendingextract = Column(String(6), nullable=False)
    localpatientid = Column(String(17), nullable=False)
    repositorycreationdate = Column(DateTime, nullable=False)
    repositoryupdatedate = Column(DateTime, nullable=False)
    migrated = Column(Boolean, nullable=False, server_default=text("false"))
    creation_date = Column(DateTime, nullable=False, server_default=text("now()"))
    ukrdcid = Column(String(10), index=True)
    channelname = Column(String(50))
    channelid = Column(String(50))
    extracttime = Column(String(50))
    startdate = Column(DateTime)
    stopdate = Column(DateTime)
    schemaversion = Column(String(50))
    update_date = Column(DateTime)

    # Relationships

    patient: Mapped["Patient"] = relationship(
        "Patient", backref="record", uselist=False, cascade="all, delete-orphan"
    )
    lab_orders: DynamicMapped["LabOrder"] = relationship(
        "LabOrder", backref="record", lazy=GLOBAL_LAZY, cascade="all, delete-orphan"
    )
    result_items: Mapped[List["ResultItem"]] = relationship(
        "ResultItem",
        secondary="laborder",
        primaryjoin="LabOrder.pid == PatientRecord.pid",
        secondaryjoin="ResultItem.order_id == LabOrder.id",
        lazy=GLOBAL_LAZY,
        viewonly=True,
    )
    observations: DynamicMapped["Observation"] = relationship(
        "Observation", backref="record", lazy=GLOBAL_LAZY, cascade="all, delete-orphan"
    )
    social_histories: Mapped[List["SocialHistory"]] = relationship(
        "SocialHistory", cascade="all, delete-orphan"
    )
    family_histories: Mapped[List["FamilyHistory"]] = relationship(
        "FamilyHistory", cascade="all, delete-orphan"
    )
    allergies: Mapped[List["Allergy"]] = relationship(
        "Allergy", lazy=GLOBAL_LAZY, cascade="all, delete-orphan"
    )
    diagnoses: Mapped[List["Diagnosis"]] = relationship(
        "Diagnosis", lazy=GLOBAL_LAZY, cascade="all, delete-orphan"
    )
    cause_of_death: Mapped[List["CauseOfDeath"]] = relationship(
        "CauseOfDeath", lazy=GLOBAL_LAZY, cascade="all, delete-orphan"
    )
    renaldiagnoses: DynamicMapped["RenalDiagnosis"] = relationship(
        "RenalDiagnosis", lazy=GLOBAL_LAZY, cascade="all, delete-orphan"
    )
    medications: DynamicMapped["Medication"] = relationship(
        "Medication", lazy=GLOBAL_LAZY, cascade="all, delete-orphan"
    )
    dialysis_sessions: Mapped[List["DialysisSession"]] = relationship(
        "DialysisSession", lazy=GLOBAL_LAZY, cascade="all, delete-orphan"
    )
    vascular_accesses: Mapped[List["VascularAccess"]] = relationship(
        "VascularAccess", lazy=GLOBAL_LAZY, cascade="all, delete-orphan"
    )
    procedures: Mapped[List["Procedure"]] = relationship(
        "Procedure", lazy=GLOBAL_LAZY, cascade="all, delete-orphan"
    )
    documents: DynamicMapped["Document"] = relationship(
        "Document", lazy=GLOBAL_LAZY, cascade="all, delete-orphan"
    )
    encounters: Mapped[List["Encounter"]] = relationship(
        "Encounter", lazy=GLOBAL_LAZY, cascade="all, delete-orphan"
    )
    transplantlists: Mapped[List["TransplantList"]] = relationship(
        "TransplantList", lazy=GLOBAL_LAZY, cascade="all, delete-orphan"
    )
    treatments: DynamicMapped["Treatment"] = relationship(
        "Treatment", lazy=GLOBAL_LAZY, cascade="all, delete-orphan"
    )
    program_memberships: Mapped[List["ProgramMembership"]] = relationship(
        "ProgramMembership", cascade="all, delete-orphan"
    )
    transplants: Mapped[List["Transplant"]] = relationship(
        "Transplant", lazy=GLOBAL_LAZY, cascade="all, delete-orphan"
    )
    opt_outs = relationship("OptOut", lazy=GLOBAL_LAZY, cascade="all, delete-orphan")
    clinical_relationships = relationship(
        "ClinicalRelationship", cascade="all, delete-orphan"
    )
    surveys: Mapped[List["Survey"]] = relationship(
        "Survey", lazy=GLOBAL_LAZY, cascade="all, delete-orphan"
    )
    pvdata = relationship("PVData", uselist=False, cascade="all, delete-orphan")
    pvdelete = relationship("PVDelete", lazy=GLOBAL_LAZY, cascade="all, delete-orphan")

    # Synonyms
    id: Mapped[str] = synonym("pid")
    extract_time: Mapped[datetime.datetime] = synonym("extracttime")
    repository_creation_date: Mapped[datetime.datetime] = synonym(
        "repositorycreationdate"
    )
    repository_update_date: Mapped[datetime.datetime] = synonym("repositoryupdatedate")

    def __str__(self):
        return (
            f"{self.__class__.__name__}({self.pid}) <"
            f"UKRDCID:{self.ukrdcid} CREATED:{self.repository_creation_date}"
            f">"
        )


class Patient(Base):
    __tablename__ = "patient"

    pid = Column(
        String,
        ForeignKey("patientrecord.pid"),
        primary_key=True,
        sqla_info=ColumnInfo(
            label="Patient ID",
            description="Unique identifier for the patient record, referencing patientrecord.pid.",
        ),
    )
    creation_date = Column(
        DateTime,
        nullable=False,
        server_default=text("now()"),
        sqla_info=ColumnInfo(
            label="Creation Date",
            description="Date and time when the record was created.",
        ),
    )
    birthtime = Column(
        DateTime,
        sqla_info=ColumnInfo(
            label="Date of Birth", description="Patient’s date of birth."
        ),
    )
    deathtime = Column(
        DateTime,
        sqla_info=ColumnInfo(
            label="Date of Death",
            description="Patient’s date of death, if applicable.",
        ),
    )
    gender = Column(
        String(2),
        sqla_info=ColumnInfo(
            label="Gender",
            description="Administrative gender of the patient (1, 2, 9).",
        ),
    )
    countryofbirth = Column(
        String(3),
        sqla_info=ColumnInfo(
            label="Country of Birth",
            description="Country code representing the patient’s country of birth from NHS Data Dictionary ISO 3166-1. Use the 3-char alphabetic code.",
        ),
    )
    ethnicgroupcode = Column(
        String(100),
        sqla_info=ColumnInfo(
            label="Ethnic Group Code",
            description="Code representing the patient’s ethnic group from NHS Data Dictionary: https://www.datadictionary.nhs.uk/data_elements/ethnic_category.html",
        ),
    )
    ethnicgroupcodestd = Column(
        String(100),
        sqla_info=ColumnInfo(
            label="Ethnic Group Code Standard",
            description="Coding standard used for the ethnic group code (NHS_DATA_DICTIONARY).",
        ),
    )
    ethnicgroupdesc = Column(
        String(100),
        sqla_info=ColumnInfo(
            label="Ethnic Group Description",
            description="Text description of the patient’s ethnic group.",
        ),
    )
    occupationcode = Column(
        String(100),
        sqla_info=ColumnInfo(
            label="Occupation Code",
            description="Code representing the patient’s occupation from NHS Data Dictionary.",
        ),
    )
    occupationcodestd = Column(
        String(100),
        sqla_info=ColumnInfo(
            label="Occupation Code Standard",
            description="Coding standard used for the occupation code (NHS_DATA_DICTIONARY_EMPLOYMENT_STATUS).",
        ),
    )
    occupationdesc = Column(
        String(100),
        sqla_info=ColumnInfo(
            label="Occupation Description",
            description="Text description of the patient’s occupation.",
        ),
    )
    primarylanguagecode = Column(
        String(100),
        sqla_info=ColumnInfo(
            label="Primary Language Code",
            description="Code representing the patient’s primary language from NHS Data Dictionary.",
        ),
    )
    primarylanguagecodestd = Column(
        String(100),
        sqla_info=ColumnInfo(
            label="Primary Language Code Standard",
            description="Coding standard used for the primary language code (NHS_DATA_DICTIONARY_LANGUAGE_CODE).",
        ),
    )
    primarylanguagedesc = Column(
        String(100),
        sqla_info=ColumnInfo(
            label="Primary Language Description",
            description="Text description of the patient’s primary language.",
        ),
    )
    death = Column(
        Boolean,
        sqla_info=ColumnInfo(
            label="Deceased",
            description="Indicates whether the patient is deceased.",
        ),
    )
    persontocontactname = Column(
        String(100),
        sqla_info=ColumnInfo(
            label="Contact Person Name",
            description="Name of the person to contact about the patient's care. This element should not be submitted without prior discussion with the UKRR.",
        ),
    )
    persontocontact_relationship = Column(
        String(20),
        sqla_info=ColumnInfo(
            label="Contact Person Relationship",
            description="Relationship of the contact person to the patient.",
        ),
    )
    persontocontact_contactnumber = Column(
        String(20),
        sqla_info=ColumnInfo(
            label="Contact Person Number",
            description="Telephone number of the contact person.",
        ),
    )
    persontocontact_contactnumbertype = Column(
        String(20),
        sqla_info=ColumnInfo(
            label="Contact Number Type", description="Type of contact number."
        ),
    )
    persontocontact_contactnumbercomments = Column(
        String(200),
        sqla_info=ColumnInfo(
            label="Contact Number Comments",
            description="Additional comments related to the contact number.",
        ),
    )
    updatedon = Column(
        DateTime,
        sqla_info=ColumnInfo(label="Updated On", description="Last Modified Date"),
    )
    actioncode = Column(
        String(3),
        sqla_info=ColumnInfo(
            label="Action Code",
            description="Code representing the action performed on the patient record.",
        ),
    )
    externalid = Column(
        String(100),
        sqla_info=ColumnInfo(label="External ID", description="Unique Identifier"),
    )
    bloodgroup = Column(
        String(100),
        sqla_info=ColumnInfo(
            label="Blood Group",
            description="Patient’s blood type, current, from NHS Data Dictionary (A, B, AB, 0).",
        ),
    )
    bloodrhesus = Column(
        String(100),
        sqla_info=ColumnInfo(
            label="Blood Rhesus",
            description="Patient’s blood rhesus, current, from NHS Data Dictionary (POS, NEG).",
        ),
    )
    update_date = Column(
        DateTime,
        sqla_info=ColumnInfo(
            label="Update Date",
            description="Date and time when the record was last updated.",
        ),
    )

    # Synonyms
    id: Mapped[str] = synonym("pid")
    birth_time: Mapped[datetime.datetime] = synonym("birthtime")
    death_time: Mapped[datetime.datetime] = synonym("deathtime")
    country_of_birth: Mapped[str] = synonym("countryofbirth")
    ethnic_group_code: Mapped[str] = synonym("ethnicgroupcode")
    ethnic_group_code_std = synonym("ethnicgroupcodestd")
    ethnic_group_description: Mapped[str] = synonym("ethnicgroupdesc")
    person_to_contact_name: Mapped[str] = synonym("persontocontactname")
    person_to_contact_number: Mapped[str] = synonym("persontocontact_contactnumber")
    person_to_contact_relationship: Mapped[str] = synonym(
        "persontocontact_relationship"
    )
    person_to_contact_number_comments: Mapped[str] = synonym(
        "persontocontact_numbercomments"
    )
    person_to_contact_number_type: Mapped[str] = synonym(
        "persontocontact_contactnumbertype"
    )
    occupation_code: Mapped[str] = synonym("occupationcode")
    occupation_codestd: Mapped[str] = synonym("occupationcodestd")
    occupation_description: Mapped[str] = synonym("occupationdesc")
    primary_language: Mapped[str] = synonym("primarylanguagecode")
    primary_language_codestd: Mapped[str] = synonym("primarylanguagecodestd")
    primary_language_description: Mapped[str] = synonym("primarylanguagedesc")
    dead: Mapped[bool] = synonym("death")
    updated_on: Mapped[datetime.datetime] = synonym("updatedon")

    # Relationships

    numbers: Mapped[List["PatientNumber"]] = relationship(
        "PatientNumber",
        backref="patient",
        lazy=GLOBAL_LAZY,
        cascade="all, delete-orphan",
    )
    names: Mapped[List["Name"]] = relationship(
        "Name", lazy=GLOBAL_LAZY, cascade="all, delete-orphan"
    )
    contact_details: DynamicMapped["ContactDetail"] = relationship(
        "ContactDetail", lazy=GLOBAL_LAZY, cascade="all, delete-orphan"
    )
    addresses: Mapped[List["Address"]] = relationship(
        "Address", lazy=GLOBAL_LAZY, cascade="all, delete-orphan"
    )
    familydoctor: Mapped["FamilyDoctor"] = relationship(
        "FamilyDoctor", uselist=False, cascade="all, delete-orphan"
    )

    def __str__(self):
        return f"{self.__class__.__name__}({self.pid}) <{self.birth_time}>"

    @property
    def name(self) -> Optional["Name"]:
        """Return main patient name."""
        for name in self.names or []:
            if name.nameuse == "L":
                return name
        return None

    @property
    def first_ni_number(
        self, org: bool = False
    ) -> Optional[Union[str, Tuple[str, str]]]:
        """Find the first NHS, CHI, or HSC number for a patient.
        Returns a string by default, or a tuple if org=True."""
        types = {"NHS", "CHI", "HSC"}
        for number in self.numbers or []:
            if number.numbertype == "NI" and number.organization in types:
                return (
                    (number.patientid, number.organization) if org else number.patientid
                )
        return None

    @property
    def first_hospital_number(self) -> Optional[str]:
        """Find the first local hospital number for a patient."""
        hospital = "LOCALHOSP"
        for number in self.numbers or []:
            if number.numbertype == "MRN" and number.organization == hospital:
                return number.patientid
        return None


class CauseOfDeath(Base):
    __tablename__ = "causeofdeath"

    pid = Column(String, ForeignKey("patientrecord.pid"), primary_key=True)

    creation_date = Column(DateTime, nullable=False, server_default=text("now()"))
    diagnosistype = Column(String(50))
    diagnosingcliniciancode = Column(String(100))
    diagnosingcliniciancodestd = Column(String(100))
    diagnosingcliniciandesc = Column(String(100))
    diagnosiscode = Column(String(100))
    diagnosiscodestd = Column(String(100))
    diagnosisdesc = Column(String(255))
    comments = Column(Text)
    enteredon = Column(DateTime)
    updatedon = Column(DateTime)
    actioncode = Column(String(3))
    externalid = Column(String(100))
    update_date = Column(DateTime)

    # Synonyms
    id: Mapped[str] = synonym(
        "pid"
    )  # this will not be correct if the primary key changes
    diagnosis_type: Mapped[str] = synonym("diagnosistype")
    diagnosing_clinician_code: Mapped[str] = synonym("diagnosingcliniciancode")
    diagnosing_clinician_code_std: Mapped[str] = synonym("diagnosingcliniciancodestd")
    diagnosing_clinician_desc: Mapped[str] = synonym("diagnosingcliniciandesc")
    diagnosis_code: Mapped[str] = synonym("diagnosiscode")
    diagnosis_code_std: Mapped[str] = synonym("diagnosiscodestd")
    diagnosis_desc: Mapped[str] = synonym("diagnosisdesc")
    entered_on: Mapped[datetime.datetime] = synonym("enteredon")
    updated_on: Mapped[datetime.datetime] = synonym("updatedon")
    action_code: Mapped[str] = synonym("actioncode")
    external_id: Mapped[str] = synonym("externalid")


class FamilyDoctor(Base):
    __tablename__ = "familydoctor"

    id = Column(String, ForeignKey("patient.pid"), primary_key=True)

    creation_date = Column(DateTime, nullable=False, server_default=text("now()"))
    gpname = Column(String(100))

    gpid = Column(String(20), ForeignKey("ukrdc_ods_gp_codes.code"))
    gppracticeid = Column(String(20), ForeignKey("ukrdc_ods_gp_codes.code"))

    addressuse = Column(String(10))
    fromtime = Column(Date)
    totime = Column(Date)
    street = Column(String(100))
    town = Column(String(100))
    county = Column(String(100))
    postcode = Column(String(10))
    countrycode = Column(String(100))
    countrycodestd = Column(String(100))
    countrydesc = Column(String(100))
    contactuse = Column(String(10))
    contactvalue = Column(String(100))
    email = Column(String(100))
    commenttext = Column(String(100))
    update_date = Column(DateTime)

    # Relationships

    gp_info = relationship("GPInfo", foreign_keys=[gpid], uselist=False)
    gp_practice_info = relationship(
        "GPInfo", foreign_keys=[gppracticeid], uselist=False
    )

    def __str__(self):
        return f"{self.__class__.__name__}({self.id}) <{self.gpname} {self.gpid}>"


class GPInfo(Base):
    __tablename__ = "ukrdc_ods_gp_codes"

    code = Column(String(8), primary_key=True)

    creation_date = Column(DateTime, nullable=False, server_default=text("now()"))
    name = Column(String(50))
    address1 = Column(String(35))
    postcode: Mapped[Optional[str]] = mapped_column(String, nullable=True)
    phone = Column(String(12))
    type = Column(Enum("GP", "PRACTICE", name="gp_type"))
    update_date = Column(DateTime)

    # Synonyms

    gpname: Mapped[str] = synonym("name")
    street: Mapped[str] = synonym("address1")
    contactvalue: Mapped[str] = synonym("phone")


class SocialHistory(Base):
    __tablename__ = "socialhistory"

    id = Column(String, primary_key=True)
    pid = Column(String, ForeignKey("patientrecord.pid"))

    creation_date = Column(DateTime, nullable=False, server_default=text("now()"))
    idx = Column(Integer)
    socialhabitcode = Column(String(100))
    socialhabitcodestd = Column(String(100))
    socialhabitdesc = Column(String(100))
    updatedon = Column(DateTime)
    actioncode = Column(String(3))
    externalid = Column(String(100))
    update_date = Column(DateTime)


class FamilyHistory(Base):
    __tablename__ = "familyhistory"

    id = Column(String, primary_key=True)
    pid = Column(String, ForeignKey("patientrecord.pid"))

    creation_date = Column(DateTime, nullable=False, server_default=text("now()"))
    idx = Column(Integer)
    familymembercode = Column(String(100))
    familymembercodestd = Column(String(100))
    familymemberdesc = Column(String(100))
    diagnosiscode = Column(String(100))
    diagnosiscodestd = Column(String(100))
    diagnosisdesc = Column(String(100))
    notetext = Column(String(100))
    enteredatcode = Column(String(100))
    enteredatcodestd = Column(String(100))
    enteredatdesc = Column(String(100))
    fromtime = Column(DateTime)
    totime = Column(DateTime)
    updatedon = Column(DateTime)
    actioncode = Column(String(3))
    externalid = Column(String(100))
    update_date = Column(DateTime)


class Observation(Base):
    __tablename__ = "observation"

    id = Column(
        String,
        primary_key=True,
        sqla_info=ColumnInfo(
            label="Observation ID",
            description="Unique identifier for the observation record.",
        ),
    )
    pid = Column(
        String,
        ForeignKey("patientrecord.pid"),
        sqla_info=ColumnInfo(
            label="Patient ID",
            description="Identifier of the patient associated with this observation.",
        ),
    )
    creation_date = Column(
        DateTime,
        nullable=False,
        server_default=text("now()"),
        sqla_info=ColumnInfo(
            label="Creation Date",
            description="Date and time when the observation record was created.",
        ),
    )
    idx = Column(
        Integer,
        sqla_info=ColumnInfo(label="Index", description="Index for the observation."),
    )
    observationtime = Column(
        DateTime,
        sqla_info=ColumnInfo(
            label="Observation Time",
            description="Date and time when the observation was made.",
        ),
    )
    observationcode = Column(
        String(100),
        sqla_info=ColumnInfo(
            label="Observation Code",
            description="Code for the observation - UKRR, PV or SNOMED Coding Standards.",
        ),
    )
    observationcodestd = Column(
        String(100),
        sqla_info=ColumnInfo(
            label="Observation Code Standard",
            description="Coding standard used for the observation code (UKRR, PV, SNOMED).",
        ),
    )
    observationdesc = Column(
        String(100),
        sqla_info=ColumnInfo(
            label="Observation Description",
            description="Text description of the observation recorded.",
        ),
    )
    observationvalue = Column(
        String(100),
        sqla_info=ColumnInfo(
            label="Observation Value",
            description="The measured or observed value.",
        ),
    )
    observationunits = Column(
        String(100),
        sqla_info=ColumnInfo(
            label="Observation Units",
            description="Units of measurement for the observation value.",
        ),
    )
    prepost = Column(
        String(4),
        sqla_info=ColumnInfo(
            label="Pre/Post Indicator",
            description="Indicates whether the observation was made PRE or POST dialysis (PRE, POST, UNK, NA).",
        ),
    )
    commenttext = Column(
        String(100),
        sqla_info=ColumnInfo(
            label="Comment Text",
            description="Free-text comment associated with the observation.",
        ),
    )
    cliniciancode = Column(
        String(100),
        sqla_info=ColumnInfo(
            label="Clinician Code",
            description="Code identifying the clinician associated with this observation.",
        ),
    )
    cliniciancodestd = Column(
        String(100),
        sqla_info=ColumnInfo(
            label="Clinician Code Standard",
            description="Coding standard used for the clinician code.",
        ),
    )
    cliniciandesc = Column(
        String(100),
        sqla_info=ColumnInfo(
            label="Clinician Description",
            description="Name or description of the clinician.",
        ),
    )
    enteredatcode = Column(
        String(100),
        sqla_info=ColumnInfo(
            label="Entered At Code",
            description="Code for the location where the observation was entered.",
        ),
    )
    enteredatcodestd = Column(
        String(100),
        sqla_info=ColumnInfo(
            label="Entered At Code Standard",
            description="Coding standard used for the entered-at code.",
        ),
    )
    enteredatdesc = Column(
        String(100),
        sqla_info=ColumnInfo(
            label="Entered At Description",
            description="Text description of the location where the observation was entered.",
        ),
    )
    enteringorganizationcode = Column(
        String(100),
        sqla_info=ColumnInfo(
            label="Entering Organization Code",
            description="Code identifying the organization entering the observation.",
        ),
    )
    enteringorganizationcodestd = Column(
        String(100),
        sqla_info=ColumnInfo(
            label="Entering Organization Code Standard",
            description="Coding standard used for the entering organization code.",
        ),
    )
    enteringorganizationdesc = Column(
        String(100),
        sqla_info=ColumnInfo(
            label="Entering Organization Description",
            description="Text description of the organization entering the observation.",
        ),
    )
    updatedon = Column(
        DateTime,
        sqla_info=ColumnInfo(label="Updated On", description="Last Modified Date"),
    )
    actioncode = Column(
        String(3),
        sqla_info=ColumnInfo(
            label="Action Code",
            description="Code representing the action performed on the observation record.",
        ),
    )
    externalid = Column(
        String(100),
        sqla_info=ColumnInfo(label="External ID", description="Unique Identifier"),
    )
    update_date = Column(
        DateTime,
        sqla_info=ColumnInfo(
            label="Update Date",
            description="Date and time when the record was last updated.",
        ),
    )

    # Synonyms

    observation_time: Mapped[datetime.datetime] = synonym("observationtime")
    observation_code: Mapped[str] = synonym("observationcode")
    observation_code_std: Mapped[str] = synonym("observationcodestd")
    observation_desc: Mapped[str] = synonym("observationdesc")
    observation_value: Mapped[str] = synonym("observationvalue")
    observation_units: Mapped[str] = synonym("observationunits")
    comment_text: Mapped[str] = synonym("commenttext")
    clinician_code: Mapped[str] = synonym("cliniciancode")
    clinician_code_std: Mapped[str] = synonym("cliniciancodestd")
    clinician_desc: Mapped[str] = synonym("cliniciandesc")
    entered_at: Mapped[str] = synonym("enteredatcode")
    entered_at_description: Mapped[str] = synonym("enteredatdesc")
    entering_organization_code: Mapped[str] = synonym("enteringorganizationcode")
    entering_organization_description: Mapped[str] = synonym("enteringorganizationdesc")
    updated_on: Mapped[datetime.datetime] = synonym("updatedon")
    action_code: Mapped[str] = synonym("actioncode")
    external_id: Mapped[str] = synonym("externalid")
    pre_post: Mapped[str] = synonym("prepost")

    def __str__(self):
        return (
            f"{self.__class__.__name__}({self.pid}) <"
            f"{self.observation_code} {self.observation_value}"
            f">"
        )


class OptOut(Base):
    __tablename__ = "optout"

    id = Column(String, primary_key=True)
    pid = Column(String, ForeignKey("patientrecord.pid"))

    creation_date = Column(DateTime, nullable=False, server_default=text("now()"))
    idx = Column(Integer)
    programname = Column(String(100))
    programdescription = Column(String(100))
    enteredbycode = Column(String(100))
    enteredbycodestd = Column(String(100))
    enteredbydesc = Column(String(100))
    enteredatcode = Column(String(100))
    enteredatcodestd = Column(String(100))
    enteredatdesc = Column(String(100))
    fromtime = Column(Date)
    totime = Column(Date)
    updatedon = Column(DateTime)
    actioncode = Column(String(3))
    externalid = Column(String(100))
    update_date = Column(DateTime)

    # Synonyms

    program_name: Mapped[str] = synonym("programname")
    program_description: Mapped[str] = synonym("programdescription")
    entered_by_code: Mapped[str] = synonym("enteredbycode")
    entered_by_code_std: Mapped[str] = synonym("enteredbycodestd")
    entered_by_desc: Mapped[str] = synonym("enteredbydesc")
    entered_at_code: Mapped[str] = synonym("enteredatcode")
    entered_at_code_std: Mapped[str] = synonym("enteredatcodestd")
    entered_at_desc: Mapped[str] = synonym("enteredatdesc")
    from_time: Mapped[datetime.date] = synonym("fromtime")
    to_time: Mapped[datetime.date] = synonym("totime")
    updated_on: Mapped[datetime.datetime] = synonym("updatedon")
    action_code: Mapped[str] = synonym("actioncode")
    external_id: Mapped[str] = synonym("externalid")


class Allergy(Base):
    __tablename__ = "allergy"

    id = Column(String, primary_key=True)
    pid = Column(String, ForeignKey("patientrecord.pid"))

    creation_date = Column(DateTime, nullable=False, server_default=text("now()"))
    idx = Column(Integer)
    allergycode = Column(String(100))
    allergycodestd = Column(String(100))
    allergydesc = Column(String(100))
    allergycategorycode = Column(String(100))
    allergycategorycodestd = Column(String(100))
    allergycategorydesc = Column(String(100))
    severitycode = Column(String(100))
    severitycodestd = Column(String(100))
    severitydesc = Column(String(100))
    cliniciancode = Column(String(100))
    cliniciancodestd = Column(String(100))
    cliniciandesc = Column(String(100))
    discoverytime = Column(DateTime)
    confirmedtime = Column(DateTime)
    commenttext = Column(String(500))
    inactivetime = Column(DateTime)
    freetextallergy = Column(String(500))
    qualifyingdetails = Column(String(500))
    updatedon = Column(DateTime)
    actioncode = Column(String(3))
    externalid = Column(String(100))
    update_date = Column(DateTime)


class Diagnosis(Base):
    __tablename__ = "diagnosis"

    id = Column(String, primary_key=True)
    pid = Column(String, ForeignKey("patientrecord.pid"))

    creation_date = Column(DateTime, nullable=False, server_default=text("now()"))
    idx = Column(Integer)
    diagnosistype = Column(String(50))
    diagnosingcliniciancode = Column(String(100))
    diagnosingcliniciancodestd = Column(String(100))
    diagnosingcliniciandesc = Column(String(100))
    diagnosiscode = Column(String(100))
    diagnosiscodestd = Column(String(100))
    diagnosisdesc = Column(String(255))
    comments: Mapped[Optional[str]] = mapped_column(Text)
    identificationtime = Column(DateTime)
    onsettime = Column(DateTime)
    enteredon = Column(DateTime)
    updatedon = Column(DateTime)
    actioncode = Column(String(3))
    externalid = Column(String(100))
    update_date = Column(DateTime)
    enteredatcode = Column(String(100))
    enteredatcodestd = Column(String(100))
    enteredatdesc = Column(String(100))
    encounternumber = Column(String(100))
    verificationstatus = Column(String(100))

    # Synonyms

    diagnosis_code: Mapped[str] = synonym("diagnosiscode")
    diagnosis_code_std: Mapped[str] = synonym("diagnosiscodestd")
    diagnosis_desc: Mapped[str] = synonym("diagnosisdesc")
    identification_time: Mapped[datetime.datetime] = synonym("identificationtime")
    onset_time: Mapped[datetime.datetime] = synonym("onsettime")


class RenalDiagnosis(Base):
    __tablename__ = "renaldiagnosis"

    pid = Column(String, ForeignKey("patientrecord.pid"), primary_key=True)

    creation_date = Column(DateTime, nullable=False, server_default=text("now()"))
    diagnosistype = Column(String(50))
    diagnosiscode = Column("diagnosiscode", String)
    diagnosiscodestd = Column("diagnosiscodestd", String)
    diagnosisdesc = Column("diagnosisdesc", String)
    diagnosingcliniciancode = Column(String(100))
    diagnosingcliniciancodestd = Column(String(100))
    diagnosingcliniciandesc = Column(String(100))
    comments = Column(String)
    identificationtime = Column("identificationtime", DateTime)
    onsettime = Column(DateTime)
    enteredon = Column(DateTime)
    updatedon = Column(DateTime)
    actioncode = Column(String(3))
    externalid = Column(String(100))
    update_date = Column(DateTime)

    # Synonyms
    id: Mapped[str] = synonym("pid")  # see comment on cause of death
    diagnosis_code: Mapped[str] = synonym("diagnosiscode")
    diagnosis_code_std: Mapped[str] = synonym("diagnosiscodestd")
    diagnosis_desc: Mapped[str] = synonym("diagnosisdesc")
    identification_time: Mapped[datetime.datetime] = synonym("identificationtime")


class DialysisSession(Base):
    __tablename__ = "dialysissession"

    id = Column(String, primary_key=True)
    pid = Column(String, ForeignKey("patientrecord.pid"))

    creation_date = Column(DateTime, nullable=False, server_default=text("now()"))
    idx = Column(Integer)
    proceduretypecode = Column(String(100))
    proceduretypecodestd = Column(String(100))
    proceduretypedesc = Column(String(100))
    cliniciancode = Column(String(100))
    cliniciancodestd = Column(String(100))
    cliniciandesc = Column(String(100))
    proceduretime = Column(DateTime)
    enteredbycode = Column(String(100))
    enteredbycodestd = Column(String(100))
    enteredbydesc = Column(String(100))
    enteredatcode = Column(String(100))
    enteredatcodestd = Column(String(100))
    enteredatdesc = Column(String(100))
    qhd19 = Column(String(255))
    qhd20 = Column(String(255))
    qhd21 = Column(String(255))
    qhd22 = Column(String(255))
    qhd30 = Column(String(255))
    qhd31 = Column(String(255))
    qhd32 = Column(String(255))
    qhd33 = Column(String(255))

    updatedon = Column(DateTime)
    actioncode = Column(String(3))
    externalid = Column(String(100))
    update_date = Column(DateTime)

    # Synonyms

    procedure_type_code: Mapped[str] = synonym("proceduretypecode")
    procedure_type_code_std: Mapped[str] = synonym("proceduretypecodestd")
    procedure_type_desc: Mapped[str] = synonym("proceduretypedesc")
    procedure_time: Mapped[datetime.datetime] = synonym("proceduretime")


class Transplant(Base):
    __tablename__ = "transplant"

    id = Column(String, primary_key=True)
    pid = Column(String, ForeignKey("patientrecord.pid"))

    creation_date = Column(DateTime, nullable=False, server_default=text("now()"))
    idx = Column(Integer)

    proceduretypecode = Column(String(100))
    proceduretypecodestd = Column(String(100))
    proceduretypedesc = Column(String(100))

    cliniciancode = Column(String(100))
    cliniciancodestd = Column(String(100))
    cliniciandesc = Column(String(100))

    proceduretime = Column(DateTime)

    enteredbycode = Column(String(100))
    enteredbycodestd = Column(String(100))
    enteredbydesc = Column(String(100))

    enteredatcode = Column(String(100))
    enteredatcodestd = Column(String(100))
    enteredatdesc = Column(String(100))

    updatedon = Column(DateTime)
    actioncode = Column(String(3))
    externalid = Column(String(100))

    tra64 = Column(DateTime)
    tra65 = Column(String(255))
    tra66 = Column(String(255))
    tra69 = Column(DateTime)
    tra76 = Column(String(255))
    tra77 = Column(String(255))
    tra78 = Column(String(255))
    tra79 = Column(String(255))
    tra80 = Column(String(255))
    tra8a = Column(String(255))
    tra81 = Column(String(255))
    tra82 = Column(String(255))
    tra83 = Column(String(255))
    tra84 = Column(String(255))
    tra85 = Column(String(255))
    tra86 = Column(String(255))
    tra87 = Column(String(255))
    tra88 = Column(String(255))
    tra89 = Column(String(255))
    tra90 = Column(String(255))
    tra91 = Column(String(255))
    tra92 = Column(String(255))
    tra93 = Column(String(255))
    tra94 = Column(String(255))
    tra95 = Column(String(255))
    tra96 = Column(String(255))
    tra97 = Column(String(255))
    tra98 = Column(String(255))

    update_date = Column(DateTime)

    # Synonyms

    procedure_type_code: Mapped[str] = synonym("proceduretypecode")
    procedure_type_code_std: Mapped[str] = synonym("proceduretypecodestd")
    procedure_type_desc: Mapped[str] = synonym("proceduretypedesc")
    procedure_time: Mapped[datetime.datetime] = synonym("proceduretime")


class VascularAccess(Base):
    __tablename__ = "vascularaccess"

    id = Column(String, primary_key=True)
    pid = Column(String, ForeignKey("patientrecord.pid"))
    idx = Column(Integer)

    creation_date = Column(DateTime, nullable=False, server_default=text("now()"))
    proceduretypecode = Column(String(100))
    proceduretypecodestd = Column(String(100))
    proceduretypedesc = Column(String(100))
    cliniciancode = Column(String(100))
    cliniciancodestd = Column(String(100))
    cliniciandesc = Column(String(100))
    proceduretime = Column(DateTime)
    enteredbycode = Column(String(100))
    enteredbycodestd = Column(String(100))
    enteredbydesc = Column(String(100))
    enteredatcode = Column(String(100))
    enteredatcodestd = Column(String(100))
    enteredatdesc = Column(String(100))
    updatedon = Column(DateTime)
    actioncode = Column(String(3))
    externalid = Column(String(100))

    acc19 = Column(String(255))
    acc20 = Column(String(255))
    acc21 = Column(String(255))
    acc22 = Column(String(255))
    acc30 = Column(String(255))
    acc40 = Column(String(255))

    update_date = Column(DateTime)


class Procedure(Base):
    __tablename__ = "procedure"

    id = Column(String, primary_key=True)
    pid = Column(String, ForeignKey("patientrecord.pid"))

    creation_date = Column(DateTime, nullable=False, server_default=text("now()"))
    idx = Column(Integer)
    proceduretypecode = Column(String(100))
    proceduretypecodestd = Column(String(100))
    proceduretypedesc = Column(String(100))
    cliniciancode = Column(String(100))
    cliniciancodestd = Column(String(100))
    cliniciandesc = Column(String(100))
    proceduretime = Column(DateTime)
    enteredbycode = Column(String(100))
    enteredbycodestd = Column(String(100))
    enteredbydesc = Column(String(100))
    enteredatcode = Column(String(100))
    enteredatcodestd = Column(String(100))
    enteredatdesc = Column(String(100))
    updatedon = Column(DateTime)
    actioncode = Column(String(3))
    externalid = Column(String(100))
    update_date = Column(DateTime)


class Encounter(Base):
    __tablename__ = "encounter"

    id = Column(String, primary_key=True)
    pid = Column(String, ForeignKey("patientrecord.pid"))

    creation_date = Column(DateTime, nullable=False, server_default=text("now()"))
    idx = Column(Integer)
    encounternumber = Column(String(100))
    encountertype = Column(String(100))
    fromtime = Column(DateTime)
    totime = Column(DateTime)
    admittingcliniciancode = Column(String(100))
    admittingcliniciancodestd = Column(String(100))
    admittingcliniciandesc = Column(String(100))
    admitreasoncode = Column(String(100))
    admitreasoncodestd = Column(String(100))
    admitreasondesc = Column(String(100))
    admissionsourcecode = Column(String(100))
    admissionsourcecodestd = Column(String(100))
    admissionsourcedesc = Column(String(100))
    dischargereasoncode = Column(String(100))
    dischargereasoncodestd = Column(String(100))
    dischargereasondesc = Column(String(100))
    dischargelocationcode = Column(String(100))
    dischargelocationcodestd = Column(String(100))
    dischargelocationdesc = Column(String(100))
    healthcarefacilitycode = Column(String(100))
    healthcarefacilitycodestd = Column(String(100))
    healthcarefacilitydesc = Column(String(100))
    enteredatcode = Column(String(100))
    enteredatcodestd = Column(String(100))
    enteredatdesc = Column(String(100))
    visitdescription = Column(String(100))
    updatedon = Column(DateTime)
    actioncode = Column(String(3))
    externalid = Column(String(100))
    update_date = Column(DateTime)

    # Synonyms

    from_time: Mapped[datetime.datetime] = synonym("fromtime")
    to_time: Mapped[datetime.datetime] = synonym("totime")


class ProgramMembership(Base):
    __tablename__ = "programmembership"

    id = Column(String, primary_key=True)
    pid = Column(String, ForeignKey("patientrecord.pid"))

    creation_date = Column(DateTime, nullable=False, server_default=text("now()"))
    programname = Column(String(100))
    programdescription = Column(String(100))
    enteredbycode = Column(String(100))
    enteredbycodestd = Column(String(100))
    enteredbydesc = Column(String(100))
    enteredatcode = Column(String(100))
    enteredatcodestd = Column(String(100))
    enteredatdesc = Column(String(100))
    fromtime = Column(Date)
    totime = Column(Date)
    updatedon = Column(DateTime)
    actioncode = Column(String(3))
    externalid = Column(String(100))
    update_date = Column(DateTime)

    # Synonyms

    program_name: Mapped[str] = synonym("programname")
    from_time: Mapped[datetime.date] = synonym("fromtime")
    to_time: Mapped[datetime.date] = synonym("totime")

    def __str__(self):
        return (
            f"{self.__class__.__name__}({self.pid}) <"
            f"{self.program_name} {self.from_time}"
            f">"
        )


class ClinicalRelationship(Base):
    __tablename__ = "clinicalrelationship"

    id = Column(String, primary_key=True)
    pid = Column(String, ForeignKey("patientrecord.pid"))

    creation_date = Column(DateTime, nullable=False, server_default=text("now()"))
    idx = Column(Integer)
    cliniciancode = Column(String(100))
    cliniciancodestd = Column(String(100))
    cliniciandesc = Column(String(100))
    facilitycode = Column(String(100))
    facilitycodestd = Column(String(100))
    facilitydesc = Column(String(100))
    fromtime = Column(Date)
    totime = Column(Date)
    updatedon = Column(DateTime)
    actioncode = Column(String(3))
    externalid = Column(String(100))
    update_date = Column(DateTime)


class Name(Base):
    __tablename__ = "name"

    id = Column(String, primary_key=True)
    pid = Column(String, ForeignKey("patient.pid"))

    creation_date = Column(DateTime, nullable=False, server_default=text("now()"))
    idx = Column(Integer)
    nameuse = Column(String(10))
    prefix = Column(String(10))
    family = Column(String(60))
    given = Column(String(60))
    othergivennames = Column(String(60))
    suffix = Column(String(10))
    update_date = Column(DateTime)

    def __str__(self):
        return f"{self.__class__.__name__}({self.pid}) <{self.given} {self.family}>"


class PatientNumber(Base):
    __tablename__ = "patientnumber"

    id = Column(String, primary_key=True)
    pid = Column(String, ForeignKey("patient.pid"))

    creation_date = Column(DateTime, nullable=False, server_default=text("now()"))
    idx = Column(Integer)
    patientid = Column(String(50), index=True)
    numbertype = Column(String(3))
    organization = Column(String(50))
    updatedon = Column(DateTime)
    actioncode = Column(String(3))
    externalid = Column(String(100))
    update_date = Column(DateTime)

    def __str__(self):
        return (
            f"{self.__class__.__name__}({self.pid}) <"
            f"{self.organization}:{self.numbertype}:{self.patientid}"
            ">"
        )


class Address(Base):
    __tablename__ = "address"

    id = Column(String, primary_key=True)
    pid = Column(String, ForeignKey("patient.pid"))

    creation_date = Column(DateTime, nullable=False, server_default=text("now()"))
    idx = Column(Integer)
    addressuse = Column(String(10))
    fromtime = Column(Date)
    totime = Column(Date)
    street = Column(String(100))
    town = Column(String(100))
    county = Column(String(100))
    postcode: Mapped[Optional[str]] = mapped_column(String, nullable=True)
    countrycode = Column(String(100))
    countrycodestd = Column(String(100))
    countrydesc = Column(String(100))
    update_date = Column(DateTime)

    # Synonyms

    from_time: Mapped[datetime.date] = synonym("fromtime")
    to_time: Mapped[datetime.date] = synonym("totime")
    country_code: Mapped[str] = synonym("countrycode")
    country_code_std: Mapped[str] = synonym("countrycodestd")
    country_description: Mapped[str] = synonym("countrydesc")

    def __str__(self):
        return (
            f"{self.__class__.__name__}({self.pid}) <"
            f"{self.street} {self.town} {self.postcode}"
            f">"
        )


class ContactDetail(Base):
    __tablename__ = "contactdetail"

    id = Column(String, primary_key=True)
    pid = Column(String, ForeignKey("patient.pid"))

    creation_date = Column(DateTime, nullable=False, server_default=text("now()"))
    idx = Column(Integer)
    contactuse = Column(String(10))
    contactvalue = Column(String(100))
    commenttext = Column(String(100))
    updatedon = Column(DateTime)
    actioncode = Column(String(3))
    externalid = Column(String(100))
    update_date = Column(DateTime)

    # Synonyms

    use: Mapped[str] = synonym("contactuse")
    value: Mapped[str] = synonym("contactvalue")

    def __str__(self):
        return f"{self.__class__.__name__}({self.pid}) <{self.use}:{self.value}>"


class Medication(Base):
    __tablename__ = "medication"

    id = Column(String, primary_key=True)
    pid = Column(String, ForeignKey("patientrecord.pid"))

    creation_date = Column(DateTime, nullable=False, server_default=text("now()"))

    idx = Column(Integer)
    repositoryupdatedate = Column(DateTime, nullable=False)
    prescriptionnumber = Column(String(100))
    fromtime = Column(DateTime)
    totime = Column(DateTime)

    orderedbycode = Column(String(100))
    orderedbycodestd = Column(String(100))
    orderedbydesc = Column(String(100))

    enteringorganizationcode = Column(String(100))
    enteringorganizationcodestd = Column(String(100))
    enteringorganizationdesc = Column(String(100))

    routecode = Column(String(10))
    routecodestd = Column(String(100))
    routedesc = Column(String(100))

    drugproductidcode = Column(String(100))
    drugproductidcodestd = Column(String(100))
    drugproductiddesc = Column(String(100))

    drugproductgeneric = Column(String(255))
    drugproductlabelname = Column(String(255))

    drugproductformcode = Column(String(100))
    drugproductformcodestd = Column(String(100))
    drugproductformdesc = Column(String(100))

    drugproductstrengthunitscode = Column(String(100))
    drugproductstrengthunitscodestd = Column(String(100))
    drugproductstrengthunitsdesc = Column(String(100))

    frequency = Column(String(255))
    commenttext = Column(String(1000))
    dosequantity = Column(Numeric(19, 2))

    doseuomcode = Column(String(100))
    doseuomcodestd = Column(String(100))
    doseuomdesc = Column(String(100))

    indication = Column(String(100))
    updatedon = Column(DateTime)
    actioncode = Column(String(3))
    externalid = Column(String(100))
    update_date = Column(DateTime)
    encounternumber = Column(String(100))

    # Synonyms

    repository_update_date: Mapped[datetime.datetime] = synonym("repositoryupdatedate")
    from_time: Mapped[datetime.datetime] = synonym("fromtime")
    to_time: Mapped[datetime.datetime] = synonym("totime")
    entering_organization_code: Mapped[str] = synonym("enteringorganizationcode")
    entering_organization_description: Mapped[str] = synonym("enteringorganizationdesc")
    route_code: Mapped[str] = synonym("routecode")
    route_code_std: Mapped[str] = synonym("routecodestd")
    route_desc: Mapped[str] = synonym("routedesc")
    drug_product_id_code: Mapped[str] = synonym("drugproductidcode")
    drug_product_id_description: Mapped[str] = synonym("drugproductiddesc")
    drug_product_generic: Mapped[str] = synonym("drugproductgeneric")
    comment: Mapped[str] = synonym("commenttext")
    dose_quantity: Mapped[str] = synonym("dosequantity")
    dose_uom_code: Mapped[str] = synonym("doseuomcode")
    dose_uom_code_std: Mapped[str] = synonym("doseuomcodestd")
    dose_uom_description: Mapped[str] = synonym("doseuomdesc")
    updated_on: Mapped[datetime.datetime] = synonym("updatedon")
    external_id: Mapped[str] = synonym("externalid")

    def __str__(self):
        return f"{self.__class__.__name__}({self.pid})"


class Survey(Base):
    __tablename__ = "survey"

    id = Column(String, primary_key=True)
    pid = Column(String, ForeignKey("patientrecord.pid"))

    creation_date = Column(DateTime, nullable=False, server_default=text("now()"))
    surveytime = Column(DateTime, nullable=False)
    surveytypecode = Column(String(100))
    surveytypecodestd = Column(String(100))
    surveytypedesc = Column(String(100))
    typeoftreatment = Column(String(100))
    hdlocation = Column(String(100))
    template = Column(String(100))
    enteredbycode = Column(String(100))
    enteredbycodestd = Column(String(100))
    enteredbydesc = Column(String(100))
    enteredatcode = Column(String(100))
    enteredatcodestd = Column(String(100))
    enteredatdesc = Column(String(100))
    updatedon = Column(DateTime)
    actioncode = Column(String(3))
    externalid = Column(String(100))
    update_date = Column(DateTime)

    # Relationships

    questions = relationship("Question", cascade="all, delete-orphan")
    scores = relationship("Score", cascade="all, delete-orphan")
    levels = relationship("Level", cascade="all, delete-orphan")

    def __str__(self):
        return (
            f"{self.__class__.__name__}({self.pid}) <"
            f"{self.surveytime}:{self.surveytypecode}"
            f">"
        )


class Question(Base):
    __tablename__ = "question"

    id = Column(String, primary_key=True)

    surveyid = Column(String, ForeignKey("survey.id"))
    creation_date = Column(DateTime, nullable=False, server_default=text("now()"))
    idx = Column(Integer)
    questiontypecode = Column(String(100))
    questiontypecodestd = Column(String(100))
    questiontypedesc = Column(String(100))
    response = Column(String(100))
    questiontext = Column(String(100))
    update_date = Column(DateTime)


class Score(Base):
    __tablename__ = "score"

    id = Column(String, primary_key=True)

    surveyid = Column(String, ForeignKey("survey.id"))
    creation_date = Column(DateTime, nullable=False, server_default=text("now()"))
    idx = Column(Integer)
    scorevalue = Column(String(100))
    scoretypecode = Column(String(100))
    scoretypecodestd = Column(String(100))
    scoretypedesc = Column(String(100))
    update_date = Column(DateTime)

    # Synonyms

    value: Mapped[str] = synonym("scorevalue")


class Level(Base):
    __tablename__ = "level"

    id = Column(String, primary_key=True)

    surveyid = Column(String, ForeignKey("survey.id"))
    creation_date = Column(DateTime, nullable=False, server_default=text("now()"))
    idx = Column(Integer)
    levelvalue = Column(String(100))
    leveltypecode = Column(String(100))
    leveltypecodestd = Column(String(100))
    leveltypedesc = Column(String(100))
    update_date = Column(DateTime)

    # Synonyms

    value: Mapped[str] = synonym("levelvalue")


class Document(Base):
    __tablename__ = "document"

    id = Column(String, primary_key=True)
    pid = Column(String, ForeignKey("patientrecord.pid"))

    repositoryupdatedate = Column(DateTime, nullable=False)
    creation_date = Column(DateTime, nullable=False, server_default=text("now()"))
    idx = Column(Integer)
    documenttime = Column(DateTime)
    notetext = Column(Text)
    documenttypecode = Column(String(100))
    documenttypecodestd = Column(String(100))
    documenttypedesc = Column(String(100))
    cliniciancode = Column(String(100))
    cliniciancodestd = Column(String(100))
    cliniciandesc = Column(String(100))
    documentname = Column(String(100))
    statuscode = Column(String(100))
    statuscodestd = Column(String(100))
    statusdesc = Column(String(100))
    enteredbycode = Column(String(100))
    enteredbycodestd = Column(String(100))
    enteredbydesc = Column(String(100))
    enteredatcode = Column(String(100))
    enteredatcodestd = Column(String(100))
    enteredatdesc = Column(String(100))
    filetype = Column(String(100))
    filename = Column(String(100))
    stream = Column(LargeBinary)
    documenturl = Column(String(100))
    updatedon = Column(DateTime)
    actioncode = Column(String(3))
    externalid = Column(String(100))
    update_date = Column(DateTime)

    # Synonyms

    repository_update_date = synonym("repositoryupdatedate")


class LabOrder(Base):
    __tablename__ = "laborder"

    id = Column(String, primary_key=True)
    pid = Column(String, ForeignKey("patientrecord.pid"))

    creation_date = Column(
        DateTime, nullable=False, index=True, server_default=text("now()")
    )
    placerid = Column(String(100))
    fillerid = Column(String(100))
    receivinglocationcode = Column(String(100))
    receivinglocationcodestd = Column(String(100))
    receivinglocationdesc = Column(String(100))
    orderedbycode = Column(String(100))
    orderedbycodestd = Column(String(100))
    orderedbydesc = Column(String(100))
    orderitemcode = Column(String(100))
    orderitemcodestd = Column(String(100))
    orderitemdesc = Column(String(100))
    prioritycode = Column(String(100))
    prioritycodestd = Column(String(100))
    prioritydesc = Column(String(100))
    status = Column(String(100))
    ordercategorycode = Column(String(100))
    ordercategorycodestd = Column(String(100))
    ordercategorydesc = Column(String(100))
    specimensource = Column(String(50))
    specimenreceivedtime = Column(DateTime)
    specimencollectedtime = Column(DateTime)
    duration = Column(String(50))
    patientclasscode = Column(String(100))
    patientclasscodestd = Column(String(100))
    patientclassdesc = Column(String(100))
    enteredon = Column(DateTime)
    enteredatcode = Column(String(100))
    enteredatcodestd = Column(String(100))
    enteredatdesc = Column(String(100))
    enteringorganizationcode = Column(String(100))
    enteringorganizationcodestd = Column(String(100))
    enteringorganizationdesc = Column(String(100))
    updatedon = Column(DateTime)
    actioncode = Column(String(3))
    externalid = Column(String(100))
    update_date = Column(DateTime, index=True)
    repository_update_date = Column(DateTime, index=True)

    # Synonyms

    receiving_location: Mapped[str] = synonym("receivinglocationcode")
    receiving_location_description: Mapped[str] = synonym("receivinglocationdesc")
    receiving_location_code_std: Mapped[str] = synonym("receivinglocationcodestd")
    placer_id: Mapped[str] = synonym("placerid")
    filler_id: Mapped[str] = synonym("fillerid")
    ordered_by: Mapped[str] = synonym("orderedbycode")
    ordered_by_description: Mapped[str] = synonym("orderedbydesc")
    ordered_by_code_std: Mapped[str] = synonym("orderedbycodestd")
    order_item: Mapped[str] = synonym("orderitemcode")
    order_item_description: Mapped[str] = synonym("orderitemdesc")
    order_item_code_std: Mapped[str] = synonym("orderitemcodestd")
    order_category: Mapped[str] = synonym("ordercategorycode")
    order_category_description: Mapped[str] = synonym("ordercategorydesc")
    order_category_code_std: Mapped[str] = synonym("ordercategorycodestd")
    specimen_collected_time: Mapped[datetime.datetime] = synonym(
        "specimencollectedtime"
    )
    specimen_received_time: Mapped[datetime.datetime] = synonym("specimenreceivedtime")
    priority: Mapped[str] = synonym("prioritycode")
    priority_description: Mapped[str] = synonym("prioritydesc")
    priority_code_std: Mapped[str] = synonym("prioritycodestd")
    specimen_source: Mapped[str] = synonym("specimensource")
    patient_class: Mapped[str] = synonym("patientclasscode")
    patient_class_description: Mapped[str] = synonym("patientclassdesc")
    patient_class_code_std: Mapped[str] = synonym("patientclasscodestd")
    entered_on: Mapped[datetime.datetime] = synonym("enteredon")
    entered_at: Mapped[str] = synonym("enteredatcode")
    entered_at_description: Mapped[str] = synonym("enteredatdesc")
    external_id: Mapped[str] = synonym("externalid")
    entering_organization_code: Mapped[str] = synonym("enteringorganizationcode")
    entering_organization_description: Mapped[str] = synonym("enteringorganizationdesc")
    entering_organization_code_std: Mapped[str] = synonym("enteringorganizationcodestd")

    # Relationships

    result_items: Mapped[List["ResultItem"]] = relationship(
        "ResultItem",
        lazy=GLOBAL_LAZY,
        back_populates="order",
        cascade="all, delete-orphan",
    )


class ResultItem(Base):
    __tablename__ = "resultitem"

    id = Column(
        String,
        primary_key=True,
        sqla_info=ColumnInfo(
            label="Result Item ID",
            description="Unique identifier for the result item.",
        ),
    )
    orderid = Column(
        "orderid",
        String,
        ForeignKey("laborder.id"),
        sqla_info=ColumnInfo(
            label="Order ID",
            description="Identifier of the related laboratory order.",
        ),
    )
    creation_date = Column(
        DateTime,
        nullable=False,
        server_default=text("now()"),
        sqla_info=ColumnInfo(
            label="Creation Date",
            description="Date and time when the result item was created.",
        ),
    )
    resulttype = Column(
        String(2),
        sqla_info=ColumnInfo(label="Result Type", description="Type of result."),
    )
    serviceidcode = Column(
        String(100),
        sqla_info=ColumnInfo(
            label="Service ID Code",
            description="Test code identifying the laboratory service or test performed.",
        ),
    )
    serviceidcodestd = Column(
        String(100),
        sqla_info=ColumnInfo(
            label="Service ID Code Standard",
            description="Coding standard used for the service ID (SNOMED, LOINC, UKRR, PV, LOCAL).",
        ),
    )
    serviceiddesc = Column(
        String(100),
        sqla_info=ColumnInfo(
            label="Service ID Description",
            description="Text description of the laboratory service or test performed.",
        ),
    )
    subid = Column(
        String(50), sqla_info=ColumnInfo(label="Sub ID", description="Sub-Test Id.")
    )
    resultvalue = Column(
        String(20),
        sqla_info=ColumnInfo(
            label="Result Value",
            description="The measured or observed value.",
        ),
    )
    resultvalueunits = Column(
        String(30),
        sqla_info=ColumnInfo(
            label="Result Value Units",
            description="Units of measurement for the result value.",
        ),
    )
    referencerange = Column(
        String(30),
        sqla_info=ColumnInfo(
            label="Reference Range",
            description="Reference range for the test result.",
        ),
    )
    interpretationcodes = Column(
        String(50),
        sqla_info=ColumnInfo(
            label="Interpretation Codes",
            description="Code(s) indicating interpretation of the result (POS, NEG, UNK).",
        ),
    )
    status = Column(
        String(5),
        sqla_info=ColumnInfo(
            label="Result Status",
            description="Status of the result (F, P, D).",
        ),
    )
    observationtime = Column(
        DateTime,
        sqla_info=ColumnInfo(
            label="Observation Time",
            description="Date and time when the observation or measurement was made.",
        ),
    )
    commenttext = Column(
        String(1000),
        sqla_info=ColumnInfo(
            label="Comment Text",
            description="Free-text comment associated with the result.",
        ),
    )
    referencecomment = Column(
        String(1000),
        sqla_info=ColumnInfo(
            label="Reference Comment",
            description="Reference comment provided with the result.",
        ),
    )
    prepost = Column(
        String(4),
        sqla_info=ColumnInfo(
            label="Pre/Post Indicator",
            description="Indicates whether the sample was taken PRE or POST dialysis (PRE, POST, UNK, NA).",
        ),
    )
    enteredon = Column(
        DateTime,
        sqla_info=ColumnInfo(
            label="Entered On",
            description="Date and time when the result was entered into the system.",
        ),
    )
    updatedon = Column(
        DateTime,
        sqla_info=ColumnInfo(label="Updated On", description="Last Modified Date"),
    )
    actioncode = Column(
        String(3),
        sqla_info=ColumnInfo(
            label="Action Code",
            description="Code representing the action performed on the result record.",
        ),
    )
    externalid = Column(
        String(100),
        sqla_info=ColumnInfo(label="External ID", description="Unique Identifier"),
    )
    update_date = Column(
        DateTime,
        sqla_info=ColumnInfo(
            label="Update Date",
            description="Date and time when the record was last updated.",
        ),
    )

    # Proxies

    pid = association_proxy("order", "pid")

    # Synonyms
    order_id: Mapped[str] = synonym("orderid")
    result_type: Mapped[str] = synonym("resulttype")
    entered_on: Mapped[datetime.datetime] = synonym("enteredon")
    pre_post: Mapped[str] = synonym("prepost")
    service_id: Mapped[str] = synonym("serviceidcode")
    service_id_std: Mapped[str] = synonym("serviceidcodestd")
    service_id_description: Mapped[str] = synonym("serviceiddesc")
    sub_id: Mapped[str] = synonym("subid")
    value: Mapped[str] = synonym("resultvalue")
    value_units: Mapped[str] = synonym("resultvalueunits")
    reference_range: Mapped[str] = synonym("referencerange")
    interpretation_codes: Mapped[str] = synonym("interpretationcodes")
    observation_time: Mapped[datetime.datetime] = synonym("observationtime")
    comments: Mapped[str] = synonym("commenttext")
    reference_comment: Mapped[str] = synonym("referencecomment")

    order: Mapped["LabOrder"] = relationship("LabOrder", back_populates="result_items")


class PVData(Base):
    __tablename__ = "pvdata"

    id = Column(String, ForeignKey("patientrecord.pid"), primary_key=True)

    creation_date = Column(DateTime, nullable=False, server_default=text("now()"))
    update_date = Column(DateTime)

    diagnosisdate = Column(Date)

    bloodgroup = Column(String(10))

    rrtstatus = Column(String(100))
    tpstatus = Column(String(100))

    # Proxies

    rrtstatus_desc = association_proxy("rrtstatus_info", "description")
    tpstatus_desc = association_proxy("tpstatus_info", "description")

    # Relationships
    rrtstatus_info = relationship(
        "Code",
        primaryjoin="and_(remote(Code.coding_standard)=='PV_RRTSTATUS', foreign(PVData.rrtstatus)==remote(Code.code))",
    )

    tpstatus_info = relationship(
        "Code",
        primaryjoin="and_(remote(Code.coding_standard)=='PV_TPSTATUS', foreign(PVData.tpstatus)==remote(Code.code))",
    )

    def __str__(self):
        return f"{self.__class__.__name__}({self.id})"


class PVDelete(Base):
    __tablename__ = "pvdelete"

    did = Column(Integer, primary_key=True)

    pid = Column(String, ForeignKey("patientrecord.pid"))
    creation_date = Column(DateTime, nullable=False, server_default=text("now()"))
    observationtime = Column(DateTime)
    serviceidcode = Column(String(100))
    update_date = Column(DateTime)

    # Synonyms

    observation_time: Mapped[datetime.datetime] = synonym("observationtime")
    service_id: Mapped[str] = synonym("serviceidcode")


class Treatment(Base):
    __tablename__ = "treatment"

    id = Column(String, primary_key=True)
    pid = Column(String, ForeignKey("patientrecord.pid"))

    creation_date = Column(DateTime, nullable=False, server_default=text("now()"))
    idx = Column(Integer)
    encounternumber = Column(String(100))
    encountertype = Column(String(100))
    fromtime = Column(DateTime)
    totime = Column(DateTime)
    admittingcliniciancode = Column(String(100))
    admittingcliniciancodestd = Column(String(100))
    admittingcliniciandesc = Column(String(100))
    admitreasoncode = Column(String(100))
    admitreasoncodestd = Column(String(100))
    admitreasondesc = Column(String(100))
    admissionsourcecode = Column(String(100))
    admissionsourcecodestd = Column(String(100))
    admissionsourcedesc = Column(String(100))
    dischargereasoncode = Column(String(100))
    dischargereasoncodestd = Column(String(100))
    dischargereasondesc = Column(String(100))
    dischargelocationcode = Column(String(100))
    dischargelocationcodestd = Column(String(100))
    dischargelocationdesc = Column(String(100))
    healthcarefacilitycode = Column(String(100))
    healthcarefacilitycodestd = Column(String(100))
    healthcarefacilitydesc = Column(String(100))
    enteredatcode = Column(String(100))
    enteredatcodestd = Column(String(100))
    enteredatdesc = Column(String(100))
    visitdescription = Column(String(100))
    updatedon = Column(DateTime)
    actioncode = Column(String(3))
    externalid = Column(String(100))
    hdp01 = Column(String(255))
    hdp02 = Column(String(255))
    hdp03 = Column(String(255))
    hdp04 = Column(String(255))
    qbl05 = Column(String(255))
    qbl06 = Column(String(255))
    qbl07 = Column(String(255))
    erf61 = Column(String(255))
    pat35 = Column(String(255))
    update_date = Column(DateTime)

    # Synonyms

    encounter_number: Mapped[str] = synonym("encounternumber")
    encounter_type: Mapped[str] = synonym("encountertype")
    from_time: Mapped[datetime.datetime] = synonym("fromtime")
    to_time: Mapped[datetime.datetime] = synonym("totime")
    admitting_clinician_code: Mapped[str] = synonym("admittingcliniciancode")
    admitting_clinician_code_std: Mapped[str] = synonym("admittingcliniciancodestd")
    admitting_clinician_desc: Mapped[str] = synonym("admittingcliniciandesc")
    admission_source_code: Mapped[str] = synonym("admissionsourcecode")
    admission_source_code_std: Mapped[str] = synonym("admissionsourcecodestd")
    admission_source_desc: Mapped[str] = synonym("admissionsourcedesc")
    admit_reason_code: Mapped[str] = synonym("admitreasoncode")
    admit_reason_code_std: Mapped[str] = synonym("admitreasoncodestd")
    discharge_reason_code: Mapped[str] = synonym("dischargereasoncode")
    discharge_reason_code_std: Mapped[str] = synonym("dischargereasoncodestd")
    discharge_location_code: Mapped[str] = synonym("dischargelocationcode")
    discharge_location_code_std: Mapped[str] = synonym("dischargelocationcodestd")
    discharge_location_desc: Mapped[str] = synonym("dischargelocationdesc")
    health_care_facility_code: Mapped[str] = synonym("healthcarefacilitycode")
    health_care_facility_code_std: Mapped[str] = synonym("healthcarefacilitycodestd")
    health_care_facility_desc: Mapped[str] = synonym("healthcarefacilitydesc")
    entered_at_code: Mapped[str] = synonym("enteredatcode")
    visit_description: Mapped[str] = synonym("visitdescription")
    updated_on: Mapped[datetime.datetime] = synonym("updatedon")
    action_code: Mapped[str] = synonym("actioncode")
    external_id: Mapped[str] = synonym("externalid")

    # Proxies

    admit_reason_desc = association_proxy("admit_reason_code_item", "description")
    discharge_reason_desc = association_proxy(
        "discharge_reason_code_item", "description"
    )

    # Relationships

    admit_reason_code_item = relationship(
        "Code",
        primaryjoin="and_(foreign(Treatment.admit_reason_code_std)==remote(Code.coding_standard), foreign(Treatment.admit_reason_code)==remote(Code.code))",
    )

    discharge_reason_code_item = relationship(
        "Code",
        primaryjoin="and_(foreign(Treatment.discharge_reason_code_std)==remote(Code.coding_standard), foreign(Treatment.discharge_reason_code)==remote(Code.code))",
    )


class TransplantList(Base):
    __tablename__ = "transplantlist"

    id = Column(String, primary_key=True)
    pid = Column(String, ForeignKey("patientrecord.pid"))

    idx = Column(Integer)
    creation_date = Column(DateTime, nullable=False, server_default=text("now()"))
    encounternumber = Column(String(100))
    encountertype = Column(String(100))
    fromtime = Column(DateTime)
    totime = Column(DateTime)
    admittingcliniciancode = Column(String(100))
    admittingcliniciancodestd = Column(String(100))
    admittingcliniciandesc = Column(String(100))
    admitreasoncode = Column(String(100))
    admitreasoncodestd = Column(String(100))
    admitreasondesc = Column(String(100))
    admissionsourcecode = Column(String(100))
    admissionsourcecodestd = Column(String(100))
    admissionsourcedesc = Column(String(100))
    dischargereasoncode = Column(String(100))
    dischargereasoncodestd = Column(String(100))
    dischargereasondesc = Column(String(100))
    dischargelocationcode = Column(String(100))
    dischargelocationcodestd = Column(String(100))
    dischargelocationdesc = Column(String(100))
    healthcarefacilitycode = Column(String(100))
    healthcarefacilitycodestd = Column(String(100))
    healthcarefacilitydesc = Column(String(100))
    enteredatcode = Column(String(100))
    enteredatcodestd = Column(String(100))
    enteredatdesc = Column(String(100))
    visitdescription = Column(String(100))
    updatedon = Column(DateTime)
    actioncode = Column(String(3))
    externalid = Column(String(100))
    update_date = Column(DateTime)


class Code(Base):
    __tablename__ = "code_list"

    coding_standard = Column(String(256), primary_key=True)
    code = Column(String(256), primary_key=True)
    creation_date = Column(DateTime, nullable=False, server_default=text("now()"))
    description = Column(String(256))
    object_type = Column(String(256))
    update_date = Column(DateTime)
    units = Column(String(256))
    pkb_reference_range = Column(String(10))
    pkb_comment = Column(String(365))


class CodeExclusion(Base):
    __tablename__ = "code_exclusion"

    coding_standard = Column(String, primary_key=True)
    code = Column(String, primary_key=True)
    system = Column(String, primary_key=True)


class CodeMap(Base):
    __tablename__ = "code_map"

    source_coding_standard = Column(String(256), primary_key=True)
    source_code = Column(String(256), primary_key=True)
    destination_coding_standard = Column(String(256), primary_key=True)
    destination_code = Column(String(256), primary_key=True)

    creation_date = Column(DateTime, nullable=False, server_default=text("now()"))
    update_date = Column(DateTime)


class Facility(Base):
<<<<<<< HEAD
    __tablename__ = "facility"

    code = Column("code", String, primary_key=True)
    sendingextract = Column(String(6), nullable=True)
    creation_date = Column(DateTime, nullable=False, server_default=text("now()"))
    pkb_out = Column(Boolean, server_default=text("false"))
    pkb_in = Column(Boolean, server_default=text("false"))
    pkb_msg_exclusions = Column(ARRAY(Text()))
    ukrdc_out_pkb = Column(Boolean, server_default=text("false"))
    pv_out_pkb = Column(Boolean, server_default=text("false"))
=======
    __tablename__ = "facility_new"

    # New columns matching SQL schema
    facilitycode = Column("facilitycode", String(100), primary_key=True)
    facilitycodestd = Column("facilitycodestd", String(100), primary_key=True)
    facilitytype = Column("facilitytype", String(100), nullable=False)
    pkbout = Column("pkbout", Boolean, nullable=False, server_default=text("false"))
    pkbmsgexclusions = Column("pkbmsgexclusions", ARRAY(Text))
    ukrdcoutpkb = Column(
        "ukrdcoutpkb", Boolean, nullable=False, server_default=text("false")
    )
    pvoutpkb = Column("pvoutpkb", Boolean, nullable=False, server_default=text("false"))
    startdate = Column("startdate", DateTime)
    enddate = Column("enddate", DateTime)
    firstdataquarter = Column("firstdataquarter", Integer)
    pkboutstartdate = Column("pkboutstartdate", DateTime)
    creation_date = Column(
        "creation_date", DateTime, nullable=False, server_default=text("now()")
    )
    update_date = Column(
        "update_date", DateTime, nullable=False, server_default=text("now()")
    )
>>>>>>> 626beb65

    # Foreign Key to code_list
    __table_args__ = (
        ForeignKeyConstraint(
            ["facilitycode", "facilitycodestd"],
            ["extract.code_list.code", "extract.code_list.coding_standard"],
            onupdate="CASCADE",
            ondelete="RESTRICT",
        ),
    )

    # Synonyms for old column names (backward compatibility)
    code = synonym("facilitycode")
    coding_standard = synonym("facilitycodestd")
    pkb_out = synonym("pkbout")
    pkb_msg_exclusions = synonym("pkbmsgexclusions")
    rdastartdate = synonym("startdate")
    rdaenddate = synonym("enddate")
    rdafirstdataquarter = synonym("firstdataquarter")

    description = association_proxy("code_info", "description")

    code_info = relationship(
        "Code",
        primaryjoin="and_(remote(Code.coding_standard)==foreign(Facility.facilitycodestd), "
        "foreign(Facility.facilitycode)==remote(Code.code))",
    )

    # v1 compatibility: provide a placeholder pkb_inboud flag to represent
    # depricated column
    @property
    def pkb_in(self) -> bool:
        return False


class RRCodes(Base):
    __tablename__ = "rr_codes"

    id = Column(String, primary_key=True)
    rr_code = Column("rr_code", String, primary_key=True)

    description_1 = Column(String(255))
    description_2 = Column(String(70))
    description_3 = Column(String(60))

    old_value = Column(String(10))
    old_value_2 = Column(String(10))
    new_value = Column(String(10))


class Locations(Base):
    __tablename__ = "locations"

    centre_code = Column(String(10), primary_key=True)
    centre_name = Column(String(255))
    country_code = Column(String(6))
    region_code = Column(String(10))
    paed_unit = Column(Integer)


class RRDataDefinition(Base):
    __tablename__ = "rr_data_definition"

    upload_key = Column(String(5), primary_key=True)

    table_name = Column("TABLE_NAME", String(30), nullable=False)
    feild_name = Column(String(30), nullable=False)
    code_id = Column(String(10))
    mandatory = Column(Numeric(1, 0))

    type = Column("TYPE", String(1))

    alt_constraint = Column(String(30))
    alt_desc = Column(String(30))
    extra_val = Column(String(1))
    error_type = Column(Integer)
    paed_mand = Column(Numeric(1, 0))
    ckd5_mand_numeric = Column("ckd5_mand", Numeric(1, 0))
    dependant_field = Column(String(30))
    alt_validation = Column(String(30))

    file_prefix = Column(String(20))

    load_min = Column(Numeric(38, 4))
    load_max = Column(Numeric(38, 4))
    remove_min = Column(Numeric(38, 4))
    remove_max = Column(Numeric(38, 4))
    in_month = Column(Numeric(1, 0))
    aki_mand = Column(Numeric(1, 0))
    rrt_mand = Column(Numeric(1, 0))
    cons_mand = Column(Numeric(1, 0))
    ckd4_mand = Column(Numeric(1, 0))
    valid_before_dob = Column(Numeric(1, 0))
    valid_after_dod = Column(Numeric(1, 0))
    in_quarter = Column(Numeric(1, 0))

    # Synonyms

    code_type: Mapped[str] = synonym("type")


class ModalityCodes(Base):
    __tablename__ = "modality_codes"

    registry_code = Column(String(8), primary_key=True)

    registry_code_desc = Column(String(100))
    registry_code_type = Column(String(3), nullable=False)
    acute = Column(BIT(1), nullable=False)
    transfer_in = Column(BIT(1), nullable=False)
    ckd = Column(BIT(1), nullable=False)
    cons = Column(BIT(1), nullable=False)
    rrt = Column(BIT(1), nullable=False)
    equiv_modality = Column(String(8))
    end_of_care = Column(BIT(1), nullable=False)
    is_imprecise = Column(BIT(1), nullable=False)
    nhsbt_transplant_type = Column(String(4))
    transfer_out = Column(BIT(1))


class SatelliteMap(Base):
    __tablename__ = "vwe_satellite_map"

    satellite_code = Column(String(10), primary_key=True)
    main_unit_code = Column(String(10), primary_key=True)

    # attributes for backwards compatability
    @property
    def creation_date(self) -> bool:
        return False

    @property
    def update_date(self) -> bool:
        return False


class FacilityRelationship(Base):
    __tablename__ = "vwe_facility_relationship"

    parentfacilitycode = Column(String(100), primary_key=True)
    parentfacilitycodestd = Column(String(100), primary_key=True)
    childfacilitycode = Column(String(100), primary_key=True)
    childfacilitycodestd = Column(String(100), primary_key=True)
    relationshiptype = Column(String(50))


class ValueExclusion(Base):
    __tablename__ = "value_exclusion"

    system = Column(String(20), primary_key=True)
    norm_value = Column(String(100), primary_key=True)


class File(Base):
    __tablename__ = "file"

    sendingfacility = Column(String(7), primary_key=True)
    sendingextract = Column(String(6), primary_key=True)
    ni = Column(String(50), primary_key=True)

    filename = Column(String(255), nullable=False)
    checksum = Column(String(64), nullable=False)
    status = Column(String(20), nullable=False)
    received_on = Column(DateTime, nullable=False)

    creation_date = Column(
        DateTime,
        nullable=False,
        server_default=text("now()"),
    )
    update_date = Column(DateTime)<|MERGE_RESOLUTION|>--- conflicted
+++ resolved
@@ -2061,18 +2061,6 @@
 
 
 class Facility(Base):
-<<<<<<< HEAD
-    __tablename__ = "facility"
-
-    code = Column("code", String, primary_key=True)
-    sendingextract = Column(String(6), nullable=True)
-    creation_date = Column(DateTime, nullable=False, server_default=text("now()"))
-    pkb_out = Column(Boolean, server_default=text("false"))
-    pkb_in = Column(Boolean, server_default=text("false"))
-    pkb_msg_exclusions = Column(ARRAY(Text()))
-    ukrdc_out_pkb = Column(Boolean, server_default=text("false"))
-    pv_out_pkb = Column(Boolean, server_default=text("false"))
-=======
     __tablename__ = "facility_new"
 
     # New columns matching SQL schema
@@ -2081,6 +2069,8 @@
     facilitytype = Column("facilitytype", String(100), nullable=False)
     pkbout = Column("pkbout", Boolean, nullable=False, server_default=text("false"))
     pkbmsgexclusions = Column("pkbmsgexclusions", ARRAY(Text))
+    pkb_pv_msg_exclusions = Column("pkb_pv_msg_exclusions", ARRAY(Text))
+    pkb_ukrdc_msg_exclusions = Column("pkb_ukrdc_msg_exclusions", ARRAY(Text))
     ukrdcoutpkb = Column(
         "ukrdcoutpkb", Boolean, nullable=False, server_default=text("false")
     )
@@ -2095,7 +2085,6 @@
     update_date = Column(
         "update_date", DateTime, nullable=False, server_default=text("now()")
     )
->>>>>>> 626beb65
 
     # Foreign Key to code_list
     __table_args__ = (
