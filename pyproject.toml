[tool.poetry]
authors = ["Joel Collins <joel.collins@renalregistry.nhs.uk>"]
description = "SQLAlchemy models for the UKRDC"
name = "ukrdc-sqla"
readme = "README.md"
<<<<<<< HEAD
version = "2.7.0"
=======
version = "2.7.1"
>>>>>>> df228583

[tool.poetry.dependencies]
SQLAlchemy = ">=1.4.25,<3.0.0"
python = ">=3.8.0,<4.0"

[tool.poetry.group.dev.dependencies]
isort = "^5.8.0"
pytest = ">=7.1.3,<9.0.0"
ruff = ">=0.4.2,<0.13.0"
tox = "^4.15.0"
tox-gh-actions = "<4.2.0"

[build-system]
build-backend = "poetry.core.masonry.api"
requires = ["poetry-core>=1.0.0"]

[tool.black]
exclude = '(\.eggs|\.git|\.venv|\.tox)'
line-length = 160

[tool.isort]
ensure_newline_before_comments = true
force_grid_wrap = 0
include_trailing_comma = true
line_length = 160
multi_line_output = 3
use_parentheses = true

[tool.pylint.'MESSAGES CONTROL']
disable = "too-many-lines, too-few-public-methods, missing-module-docstring, missing-class-docstring, duplicate-code, line-too-long"
max-line-length = 160<|MERGE_RESOLUTION|>--- conflicted
+++ resolved
@@ -3,11 +3,8 @@
 description = "SQLAlchemy models for the UKRDC"
 name = "ukrdc-sqla"
 readme = "README.md"
-<<<<<<< HEAD
-version = "2.7.0"
-=======
-version = "2.7.1"
->>>>>>> df228583
+version = "2.8.0"
+
 
 [tool.poetry.dependencies]
 SQLAlchemy = ">=1.4.25,<3.0.0"
